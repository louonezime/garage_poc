--- conflicted
+++ resolved
@@ -15,18 +15,11 @@
 rusoto_core = { version = "0.48.0", default-features = false, features = ["rustls"] }
 rusoto_credential = "0.48.0"
 rusoto_signature = "0.48.0"
-<<<<<<< HEAD
 hyper-rustls = { version = "0.23", default-features = false, features = [ "http1", "http2", "tls12" ] }
-serde = "1.0.137"
-serde_json = "1.0.81"
-thiserror = "1.0.31"
-tokio = "1.17.0"
-=======
 serde = "1.0"
 serde_json = "1.0"
 thiserror = "1.0"
 tokio = "1.24"
->>>>>>> 611792dd
 
 # cli deps
 clap = { version = "4.1", optional = true, features = ["derive", "env"] }
