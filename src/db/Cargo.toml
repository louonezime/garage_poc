[package]
name = "garage_db"
version = "0.8.3"
authors = ["Alex Auvolat <alex@adnab.me>"]
edition = "2018"
license = "AGPL-3.0"
description = "Abstraction over multiple key/value storage engines that supports transactions"
repository = "https://git.deuxfleurs.fr/Deuxfleurs/garage"
readme = "../../README.md"

[lib]
path = "lib.rs"

[[bin]]
name = "convert"
path = "bin/convert.rs"
required-features = ["cli"]

[dependencies]
err-derive = "0.3"
hexdump = "0.1"
tracing = "0.1"

heed = { version = "0.11", default-features = false, features = ["lmdb"], optional = true }
rusqlite = { version = "0.29", optional = true }
sled = { version = "0.34", optional = true }

# cli deps
clap = { version = "4.1", optional = true, features = ["derive", "env"] }
pretty_env_logger = { version = "0.5", optional = true }

[dev-dependencies]
mktemp = "0.5"

[features]
<<<<<<< HEAD
default = [ "sled", "lmdb", "sqlite" ]
bundled-libs = [ "rusqlite/bundled" ]
=======
default = [ "sled" ]
bundled-libs = [ "rusqlite?/bundled" ]
>>>>>>> 32e5686a
cli = ["clap", "pretty_env_logger"]
lmdb = [ "heed" ]
sqlite = [ "rusqlite" ]<|MERGE_RESOLUTION|>--- conflicted
+++ resolved
@@ -33,13 +33,8 @@
 mktemp = "0.5"
 
 [features]
-<<<<<<< HEAD
 default = [ "sled", "lmdb", "sqlite" ]
-bundled-libs = [ "rusqlite/bundled" ]
-=======
-default = [ "sled" ]
 bundled-libs = [ "rusqlite?/bundled" ]
->>>>>>> 32e5686a
 cli = ["clap", "pretty_env_logger"]
 lmdb = [ "heed" ]
 sqlite = [ "rusqlite" ]