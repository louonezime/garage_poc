[package]
name = "garage_rpc"
version = "0.8.4"
authors = ["Alex Auvolat <alex@adnab.me>"]
edition = "2018"
license = "AGPL-3.0"
description = "Cluster membership management and RPC protocol for the Garage object store"
repository = "https://git.deuxfleurs.fr/Deuxfleurs/garage"
readme = "../../README.md"

[lib]
path = "lib.rs"

# See more keys and their definitions at https://doc.rust-lang.org/cargo/reference/manifest.html

[dependencies]
garage_db.workspace = true
garage_util.workspace = true

arc-swap = "1.0"
bytes = "1.0"
bytesize = "1.1"
gethostname = "0.4"
hex = "0.4"
tracing = "0.1"
rand = "0.8"
itertools="0.10"
sodiumoxide = { version = "0.2.5-0", package = "kuska-sodiumoxide" }
systemstat = "0.2.3"

async-trait = "0.1.7"
serde = { version = "1.0", default-features = false, features = ["derive", "rc"] }
serde_bytes = "0.11"
serde_json = "1.0"
err-derive = { version = "0.3", optional = true }

# newer version requires rust edition 2021
kube = { version = "0.75", default-features = false, features = ["runtime", "derive", "client", "rustls-tls"], optional = true }
k8s-openapi = { version = "0.16", features = ["v1_22"], optional = true }
schemars = { version = "0.8", optional = true }
reqwest = { version = "0.11", optional = true, default-features = false, features = ["rustls-tls-manual-roots", "json"] }

pnet_datalink = "0.33"

futures = "0.3"
futures-util = "0.3"
tokio = { version = "1.0", default-features = false, features = ["rt", "rt-multi-thread", "io-util", "net", "time", "macros", "sync", "signal", "fs"] }
tokio-stream = { version = "0.1", features = ["net"] }
opentelemetry = "0.17"

<<<<<<< HEAD
netapp = { version = "0.5.3", features = ["telemetry"] }
=======
netapp = { version = "=0.5.2", features = ["telemetry"] }
>>>>>>> 5f86b48f

[features]
kubernetes-discovery = [ "kube", "k8s-openapi", "schemars" ]
consul-discovery = [ "reqwest", "err-derive" ]
system-libs = [ "sodiumoxide/use-pkg-config" ]<|MERGE_RESOLUTION|>--- conflicted
+++ resolved
@@ -48,11 +48,7 @@
 tokio-stream = { version = "0.1", features = ["net"] }
 opentelemetry = "0.17"
 
-<<<<<<< HEAD
-netapp = { version = "0.5.3", features = ["telemetry"] }
-=======
 netapp = { version = "=0.5.2", features = ["telemetry"] }
->>>>>>> 5f86b48f
 
 [features]
 kubernetes-discovery = [ "kube", "k8s-openapi", "schemars" ]
